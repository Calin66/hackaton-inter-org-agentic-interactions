--- conflicted
+++ resolved
@@ -162,16 +162,12 @@
             {"msg": "apply a 10% discount", "expect": {"type":"discount_percent","params":{"percent":10}}},
             {"msg": "delete x-ray forearm", "expect": {"type":"remove_procedure_by_name","params":{"name":"X-ray forearm"}}},
             {"msg": "set ER visit high complexity to 1150", "expect": {"type":"set_price","params":{"name":"ER visit high complexity","amount":1150}}},
-<<<<<<< HEAD
             {"msg": "send to insurance", "expect": {"type":"send_to_insurance","params":{}}},
             {"msg": "check coverage with insurance", "expect": {"type":"send_to_insurance","params":{}}},
             {"msg": "ask insurer for adjudication", "expect": {"type":"send_to_insurance","params":{}}}
-=======
             {"msg": "what's the weather in Bucharest?", "expect": {"type":"unknown","params":{"reason":"out_of_scope"}}},
             {"msg": "tell me a joke", "expect": {"type":"unknown","params":{"reason":"out_of_scope"}}},
             {"msg": "how to treat pneumonia?", "expect": {"type":"unknown","params":{"reason":"out_of_scope"}}}
-            
->>>>>>> a1a0c9c5
         ]
     }
     resp = client.chat.completions.create(
