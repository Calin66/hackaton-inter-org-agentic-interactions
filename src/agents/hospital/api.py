from fastapi import FastAPI, HTTPException, Query
from fastapi.middleware.cors import CORSMiddleware
from typing import Dict, Any, List, Optional
from pathlib import Path
from uuid import uuid4
from datetime import datetime
import json
import requests

from .models import MessageRequest, PendingResponse, ApprovedResponse
from .llm import (
    extract_fields,
    interpret_doctor_message,
    generate_missing_prompt,
    resolve_procedure_name,
)
from .billing import (
    load_tariff, build_initial_invoice, pretty_invoice,
    add_procedure_free_text, add_procedure_exact,
    remove_procedure_by_index, remove_procedure_by_name, set_price
)
from .state import store
from .config import init_env, INSURANCE_AGENT_URL

app = FastAPI(title="Hospital Billing Agent (NLU, talkative)")

app.add_middleware(
    CORSMiddleware,
    allow_origins=["*"],
    allow_credentials=True,
    allow_methods=["*"],
    allow_headers=["*"],
)

TARIFF: Dict[str, float] = {}
REQUIRED_FIELDS = ["patient name", "patient SSN", "diagnose", "procedures"]

# --------- Pricing helpers (discounts, tax, normalization) ----------
TAX_RATE = 0.15  # 15% tax

def _ensure_proc_fields(invoice: Dict[str, Any]) -> None:
    """Ensure each procedure has 'tariff' (full price), 'discount', and 'billed' (net)."""
    for p in invoice.get("procedures", []):
        # full tariff: prefer tariff table if available
        if "tariff" not in p or p.get("tariff") in (None, 0):
            full = float(TARIFF.get(p.get("name", ""), p.get("billed", 0.0) or 0.0))
            p["tariff"] = round(full, 2)
        # discount amount (currency)
        p["discount"] = round(float(p.get("discount", 0.0) or 0.0), 2)
        # recompute billed (net)
        net = p["tariff"] - p["discount"]
        p["billed"] = round(net if net > 0 else 0.0, 2)

def _recompute_totals(invoice: Dict[str, Any]) -> None:
    """Recompute subtotal/discounts/tax/total from lines."""
    _ensure_proc_fields(invoice)
    subtotal_tariff = round(sum(p.get("tariff", 0.0) for p in invoice.get("procedures", [])), 2)
    discounts_total = round(sum(p.get("discount", 0.0) for p in invoice.get("procedures", [])), 2)
    subtotal_after_discount = round(sum(p.get("billed", 0.0) for p in invoice.get("procedures", [])), 2)
    tax = round(subtotal_after_discount * TAX_RATE, 2)
    total = round(subtotal_after_discount + tax, 2)
    invoice["subtotal"] = subtotal_tariff
    invoice["discounts_total"] = discounts_total
    invoice["tax_rate"] = TAX_RATE
    invoice["tax"] = tax
    invoice["total"] = total

def _apply_discount_all(invoice: Dict[str, Any], percent: float) -> str:
    _ensure_proc_fields(invoice)
    for p in invoice.get("procedures", []):
        p["discount"] = round(p.get("discount", 0.0) + p["tariff"] * (percent / 100.0), 2)
    _recompute_totals(invoice)
    return f"Applied discount of {percent}% to all procedures."

def _apply_discount_index(invoice: Dict[str, Any], percent: float, index_1based: int) -> str:
    _ensure_proc_fields(invoice)
    i = index_1based - 1
    if i < 0 or i >= len(invoice.get("procedures", [])):
        return f"Procedure index {index_1based} out of range."
    p = invoice["procedures"][i]
    p["discount"] = round(p.get("discount", 0.0) + p["tariff"] * (percent / 100.0), 2)
    _recompute_totals(invoice)
    return f"Applied discount of {percent}% to procedure #{index_1based} ({p.get('name','')})."

def _apply_discount_name(invoice: Dict[str, Any], percent: float, name: str) -> str:
    _ensure_proc_fields(invoice)
    for p in invoice.get("procedures", []):
        if p.get("name", "").lower() == name.lower():
            p["discount"] = round(p.get("discount", 0.0) + p["tariff"] * (percent / 100.0), 2)
            _recompute_totals(invoice)
            return f"Applied discount of {percent}% to '{name}'."
    return f"Not found: {name}"
# ---------------------------------------------------------------------

def missing_required(invoice: Dict[str, Any]) -> List[str]:
    missing = []
    for key in REQUIRED_FIELDS:
        if key == "procedures":
            if not invoice.get("procedures"):
                missing.append("procedures")
        else:
            if not str(invoice.get(key, "")).strip():
                missing.append(key)
    return missing

# ---------- Helpers for saving approved claims ----------
def _claims_dir() -> Path:
    d = Path("data/claims")
    d.mkdir(parents=True, exist_ok=True)
    return d

def _canonicalize_invoice(inv: Dict[str, Any]) -> Dict[str, Any]:
    """Return the invoice exactly in the required JSON structure,
    coercing billed to int when possible (else 2-decimal float)."""
    out: Dict[str, Any] = {
        "patient name": inv.get("patient name", ""),
        "patient SSN": inv.get("patient SSN", ""),
        "hospital name": inv.get("hospital name", ""),
        "date of service": inv.get("date of service", ""),
        "diagnose": inv.get("diagnose", ""),
        "procedures": [],
    }
    for p in inv.get("procedures", []):
        billed = float(p.get("billed", 0))
        billed = int(billed) if float(billed).is_integer() else round(billed, 2)
        out["procedures"].append({"name": p.get("name", ""), "billed": billed})
    return out

def _save_claim(final_json: Dict[str, Any]) -> str:
    ssn = str(final_json.get("patient SSN") or final_json.get("patientSSN") or "").strip() or "unknown"
    dos = str(final_json.get("date of service") or final_json.get("dateOfService") or "").replace("-", "") or "nodate"
    fname = f"{dos}_{ssn}_{uuid4().hex[:8]}.json"
    path = _claims_dir() / fname
    path.write_text(json.dumps(final_json, ensure_ascii=False, indent=2), encoding="utf-8")
    return str(path)
<<<<<<< HEAD
def generate_claim_title(inv: Dict[str, Any]) -> str:
    name = (inv.get("patient name")
            or inv.get("full name")
            or inv.get("patient SSN")
            or "Patient")
    name = str(name).strip()

    procedures = inv.get("procedures", [])
    main_proc = procedures[0]["name"] if procedures and isinstance(procedures[0], dict) else ""

    try:
        total = sum(float(p.get("billed", 0)) for p in procedures)
    except Exception:
        total = 0.0

    raw_date = inv.get("date of service") or inv.get("dateOfService")
    try:
        dt = datetime.fromisoformat(str(raw_date).replace("Z", ""))
        formatted_date = dt.date().isoformat()
    except Exception:
        formatted_date = ""

    parts = [name]
    if main_proc:
        parts.append(f"— {main_proc}")
    if total:
        parts.append(f"· ${total:,.2f}")
    if formatted_date:
        parts.append(f"on {formatted_date}")

    return " ".join(parts)[:120]

# --------------------------------------------------------
=======
>>>>>>> ddf6207a

def _to_insurance_claim(inv: Dict[str, Any]) -> Dict[str, Any]:
    """Map internal invoice to the insurance agent's expected JSON fields."""
    canon = _canonicalize_invoice(inv)
    return {
        "fullName": canon.get("patient name", ""),
        "patientSSN": canon.get("patient SSN", ""),
        "hospitalName": canon.get("hospital name", ""),
        "dateOfService": canon.get("date of service", ""),
        "diagnose": canon.get("diagnose", ""),
        "procedures": canon.get("procedures", []),
    }

def _send_claim_to_insurance(inv: Dict[str, Any], conversation_id: Optional[str] = None) -> Dict[str, Any]:
    payload = {
        "conversation_id": conversation_id,
        "message": _to_insurance_claim(inv),
    }
    url = INSURANCE_AGENT_URL
    try:
        resp = requests.post(url, json=payload, timeout=30)
        resp.raise_for_status()
        return resp.json()  # lăsăm UI-ul să decidă ce folosește
    except Exception as e:
        raise HTTPException(status_code=502, detail=f"Failed contacting Insurance Agent: {e}")

@app.on_event("startup")
def _startup():
    init_env()
    global TARIFF
    TARIFF = load_tariff()

@app.get("/hello")
def hello():
    return {
        "message": (
            "Hello! I’m your hospital billing assistant. "
            "How can I help today—create a new invoice, add or remove procedures, "
            "apply a discount, or finalize and approve one?"
        )
    }

@app.post("/doctor_message")
def doctor_message(req: MessageRequest):
    global TARIFF
    if not TARIFF:
        try:
            TARIFF = load_tariff()
        except Exception as e:
            raise HTTPException(status_code=500, detail=str(e))

    sid = store.ensure(req.session_id)
    session = store.get(sid)

    # ---- Early smalltalk catch (even on very first message) ----
    try:
        probe = interpret_doctor_message(req.message, [])
        if probe.get("type") == "smalltalk":
            reply = (probe.get("params") or {}).get("reply") or "Hello! How can I help with the invoice?"
            return PendingResponse(
                session_id=sid,
                agent_reply=reply,
                invoice=session.get("invoice") or {}
            ).model_dump()
    except Exception:
        pass
    # ------------------------------------------------------------

    # ---- Early out-of-scope guard BEFORE building a draft invoice ----
    try:
        probe2 = interpret_doctor_message(req.message, [])
        if probe2.get("type") == "unknown" and (probe2.get("params") or {}).get("reason") == "out_of_scope":
            polite = (
                "I’m a hospital **billing** assistant, so I can’t help with that topic. "
                "I can create or adjust invoices (patient name/SSN/diagnosis), add or remove procedures, "
                "apply discounts, set prices, and finalize approval. "
                "What would you like to do with the current invoice?"
            )
            return PendingResponse(session_id=sid, agent_reply=polite, invoice=session.get("invoice") or {}).model_dump()
    except Exception:
        pass
    # ------------------------------------------------------------------

    # First turn (or after approval/cleared session)
    if session["status"] in ("empty") or not session.get("invoice"):
        extracted = extract_fields(req.message)
        invoice = build_initial_invoice(extracted, TARIFF)

        # normalize and compute totals (includes tariff, discount, tax)
        _ensure_proc_fields(invoice)
        _recompute_totals(invoice)

        session.update({"status": "pending", "invoice": invoice})
        store.upsert(sid, session)

        # If the doctor tried "send to insurance" on first turn, gate behind approval
        try:
            intent = interpret_doctor_message(req.message, [p.get("name", "") for p in invoice.get("procedures", [])])
        except Exception:
            intent = {"type": "unknown"}

        miss = missing_required(invoice)
        if intent.get("type") == "send_to_insurance":
            reply = (
                (generate_missing_prompt(invoice, miss) + "\n") if miss else ""
            ) + "Please approve the invoice first (say 'approve'). After approval, say 'send to insurance'."
            return PendingResponse(session_id=sid, agent_reply=reply, invoice=invoice).model_dump()

        # Otherwise proceed as usual: either ask for missing fields or present draft
        if miss:
            reply = generate_missing_prompt(invoice, miss)
        else:
            reply = (
                "Here is the proposed invoice based on your notes.\n\n"
                + pretty_invoice(invoice)
                + "\n\nYou can reply in natural language, e.g.: "
                  "'apply 10% discount', 'apply 10% discount to the second procedure', "
                  "'add specialist consult', 'set ER visit high complexity to 1150', "
                  "'change the invoice date to 2025-10-01', or 'approve'."
            )
        return PendingResponse(session_id=sid, agent_reply=reply, invoice=invoice).model_dump()

    # Follow-up turns (NLU)
    invoice = session["invoice"]
    current_lines = [p["name"] for p in invoice.get("procedures", [])]

    action = interpret_doctor_message(req.message, current_lines)
    atype = action.get("type")
    params = action.get("params", {}) or {}

    status_note = None

    if atype == "approve":
        miss = missing_required(invoice)
        if miss:
            reply = generate_missing_prompt(invoice, miss)
            session.update({"status": "pending", "invoice": invoice})
            store.upsert(sid, session)
            return PendingResponse(session_id=sid, agent_reply=reply, invoice=invoice).model_dump()

        # 1) Canonicalize
        final_json = _canonicalize_invoice(invoice)

        # ✅ 2) Adaugă titlul uman
        final_json["title"] = generate_claim_title(final_json)
            # 3) Salvează final_json complet (cu title)            
        file_path = _save_claim(final_json)

            # 4) Update sesiune
        session.update({"status": "approved", "invoice": final_json})
        store.upsert(sid, session)

          # 5) Răspuns final care conține title
        return ApprovedResponse(
            session_id=sid,   
            final_json=final_json,
            file_path=file_path
        ).model_dump()


    elif atype == "send_to_insurance":
        # Gate: must be approved first; also surface missing requirements if any
        miss = missing_required(invoice)
        if miss or session.get("status") != "approved":
            pre = (generate_missing_prompt(invoice, miss) + "\n") if miss else ""
            reply = pre + "Please approve the invoice first (say 'approve'). After approval, say 'send to insurance'."
            session.update({"status": "pending", "invoice": invoice})
            store.upsert(sid, session)
            return PendingResponse(session_id=sid, agent_reply=reply, invoice=invoice).model_dump()

        # Already approved -> send to insurance
        ins = _send_claim_to_insurance(invoice, conversation_id=session.get("insurance_conversation_id"))
        session["insurance_conversation_id"] = ins.get("conversation_id") or session.get("insurance_conversation_id")
        tool = ins.get("tool_result") or {}
        result_json = (tool or {}).get("result_json") or {}
        policy_valid = bool(result_json.get("eligible") and result_json.get("policy_id"))
        session["insurance_reply"] = {"text": ins.get("reply", ""), "tool_result": tool, "policy_valid": policy_valid}
        session["insurance_status"] = "received"  # awaiting human approval
        store.upsert(sid, session)

        out = PendingResponse(
            session_id=sid,
            agent_reply=("Sent the claim to the insurance agent and is awaiting for approval."),
            invoice=invoice,
        ).model_dump()
        enriched = dict(session["insurance_reply"] or {})
        enriched["session_id"] = sid
        out["insurance_pending"] = enriched
        return out

    elif atype == "discount_percent":
        pct = float(params.get("percent", 0))
        if "index" in params:
            status_note = _apply_discount_index(invoice, pct, int(params["index"]))
        elif "name" in params:
            status_note = _apply_discount_name(invoice, pct, str(params["name"]))
        else:
            status_note = _apply_discount_all(invoice, pct)

    elif atype == "add_procedure":
        wanted = (params.get("procedure_free_text") or "").strip()
        llm_choice = resolve_procedure_name(wanted, list(TARIFF.keys()))
        if llm_choice:
            status_note = add_procedure_exact(invoice, TARIFF, llm_choice) + " (via AI match)"
        else:
            status_note = add_procedure_free_text(invoice, TARIFF, wanted)
        _ensure_proc_fields(invoice)
        _recompute_totals(invoice)

    elif atype == "remove_procedure_by_index":
        idx = int(params.get("index", 0))
        status_note = remove_procedure_by_index(invoice, idx)
        _recompute_totals(invoice)

    elif atype == "remove_procedure_by_name":
        status_note = remove_procedure_by_name(invoice, params.get("name", ""))
        _recompute_totals(invoice)

    elif atype == "set_price":
        name = params.get("name", "")
        amount = float(params.get("amount", 0))
        # Use helper to find line and keep response semantics,
        # then overwrite our normalized fields to keep Tariff/Discount/Billed coherent.
        _ = set_price(invoice, name, amount)
        for p in invoice.get("procedures", []):
            if p.get("name") == name:
                p["tariff"] = round(float(amount), 2)
                # keep any prior discount amount unless you prefer to reset:
                p["discount"] = round(float(p.get("discount", 0.0) or 0.0), 2)
                p["billed"] = round(p["tariff"] - p["discount"], 2)
        _recompute_totals(invoice)

    elif atype == "provide_fields":
        extracted = extract_fields(req.message)
        for k in ["patient name", "patient SSN", "diagnose", "date of service"]:
            if extracted.get(k):
                invoice[k] = extracted[k]
        if extracted.get("procedures"):
            for raw in extracted["procedures"]:
                wanted = raw.strip()
                llm_choice = resolve_procedure_name(wanted, list(TARIFF.keys()))
                if llm_choice:
                    add_procedure_exact(invoice, TARIFF, llm_choice)
                else:
                    add_procedure_free_text(invoice, TARIFF, wanted)
        _ensure_proc_fields(invoice)
        _recompute_totals(invoice)

    else:
        # Strict guardrail: keep conversation on billing topic only
        reason = (action.get("params") or {}).get("reason", "")
        if reason == "out_of_scope":
            reply = (
                "I’m a hospital **billing** assistant, so I can’t help with that topic. "
                "I can create or adjust invoices (patient name/SSN/diagnosis), add or remove procedures, "
                "apply discounts, set prices, and finalize approval. "
                "What would you like to do with the current invoice?"
            )
            return PendingResponse(session_id=sid, agent_reply=reply, invoice=invoice).model_dump()
        # In-scope but unrecognized → give concrete billing examples
        status_note = (
            "I didn’t catch a billing action. You can say: 'apply 10% discount', "
            "'apply 10% discount to the second procedure', 'add specialist consult', "
            "'set ER visit high complexity to 1150', 'change the invoice date to 2025-10-01', or 'approve'."
        )

    # Friendly wrapper for status messages
    if status_note:
        status_note = f"✅ Got it — {status_note}"

    miss = missing_required(invoice)
    if miss:
        pre = (status_note + "\n" if status_note else "")
        reply = pre + generate_missing_prompt(invoice, miss)
    else:
        reply = (
            (status_note + "\n\n" if status_note else "")
            + pretty_invoice(invoice)
            + "\n\nReply in natural language or say 'approve' to finalize."
        )

    session.update({"status": "pending", "invoice": invoice})
    store.upsert(sid, session)
    return PendingResponse(session_id=sid, agent_reply=reply, invoice=invoice).model_dump()

@app.post("/approve_insurance")
def approve_insurance(payload: Dict[str, Any]):
    sid = (payload or {}).get("session_id")
    decision = (payload or {}).get("decision")  # 'approve' | 'deny'
    if decision not in ("approve", "deny"):
        raise HTTPException(status_code=400, detail="decision must be 'approve' or 'deny'")

    session = store.get(sid) if sid else None
    if not session:
        # Fallback: if exactly one pending exists, use it.
        snap = store.snapshot()
        received = [k for k, v in snap.items() if v.get("insurance_status") == "received" and v.get("insurance_reply")]
        if len(received) == 1:
            sid = received[0]
            session = snap[sid]
        else:
            raise HTTPException(status_code=404, detail="Invalid session_id")
    if not session.get("insurance_reply"):
        raise HTTPException(status_code=409, detail="No insurance reply to approve/deny")

    if decision == "deny":
        session["insurance_status"] = "denied"
        store.upsert(sid, session)
        return {"session_id": sid, "status": "denied"}

    # Approve path: surface the insurance reply to the chat
    session["insurance_status"] = "approved"
    reply = session["insurance_reply"].get("text", "")
    tool = session["insurance_reply"].get("tool_result")
    store.upsert(sid, session)
    return {"session_id": sid, "status": "approved", "insurance_reply": reply, "insurance_tool_result": tool}

@app.get("/insurance/pending")
def list_pending_insurance():
    all_sessions = store.snapshot()
    pending = []
    for sid, sess in all_sessions.items():
        if sess.get("insurance_status") == "received" and sess.get("insurance_reply"):
            pending.append({
                "session_id": sid,
                "invoice": sess.get("invoice"),
                "insurance_reply": sess.get("insurance_reply"),
            })
    return {"items": pending}

@app.get("/insurance/requests")
def list_insurance_requests(status: str = Query("pending", pattern="^(pending|approved|denied|all)$")):
    all_sessions = store.snapshot()
    items = []
    for sid, sess in all_sessions.items():
        st = sess.get("insurance_status")
        if status == "all" or (
            (status == "pending" and st == "received") or
            (status == "approved" and st == "approved") or
            (status == "denied" and st == "denied")
        ):
            entry = {
                "session_id": sid,
                "status": st or "",
                "invoice": sess.get("invoice"),
                "insurance_reply": sess.get("insurance_reply"),
            }
            items.append(entry)
    # For consistency, map "received" to "pending" in API response
    for it in items:
        if it.get("status") == "received":
            it["status"] = "pending"
    return {"items": items}

    <|MERGE_RESOLUTION|>--- conflicted
+++ resolved
@@ -133,7 +133,7 @@
     path = _claims_dir() / fname
     path.write_text(json.dumps(final_json, ensure_ascii=False, indent=2), encoding="utf-8")
     return str(path)
-<<<<<<< HEAD
+    
 def generate_claim_title(inv: Dict[str, Any]) -> str:
     name = (inv.get("patient name")
             or inv.get("full name")
@@ -165,10 +165,7 @@
         parts.append(f"on {formatted_date}")
 
     return " ".join(parts)[:120]
-
 # --------------------------------------------------------
-=======
->>>>>>> ddf6207a
 
 def _to_insurance_claim(inv: Dict[str, Any]) -> Dict[str, Any]:
     """Map internal invoice to the insurance agent's expected JSON fields."""
