<<<<<<< HEAD
# agents/hospital/api.py

from fastapi import FastAPI, HTTPException, Query
=======
from fastapi import FastAPI, HTTPException, Query, Body
>>>>>>> c8b35e8b
from fastapi.middleware.cors import CORSMiddleware
from typing import Dict, Any, List, Optional
from pathlib import Path
from uuid import uuid4
from datetime import datetime
import json
import requests

from .models import MessageRequest, PendingResponse, ApprovedResponse
from .llm import (
    extract_fields,
    interpret_doctor_message,
    generate_missing_prompt,
    resolve_procedure_name,
)
from .billing import (
<<<<<<< HEAD
    load_tariff,
    build_initial_invoice,
    pretty_invoice,
    apply_discount,
    add_procedure_free_text,
    add_procedure_exact,
    remove_procedure_by_index,
    remove_procedure_by_name,
    set_price,
=======
    load_tariff, build_initial_invoice, pretty_invoice,
    add_procedure_free_text, add_procedure_exact,
    remove_procedure_by_index, remove_procedure_by_name, set_price
>>>>>>> c8b35e8b
)
from .state import store
from .config import init_env, INSURANCE_AGENT_URL
from .chat_db import init_db as init_chat_db, create_chat, list_chats, get_chat, update_chat, delete_chat, add_message, list_messages


app = FastAPI(title="Hospital Billing Agent (NLU, talkative)")

app.add_middleware(
    CORSMiddleware,
    allow_origins=["*"],
    allow_credentials=True,
    allow_methods=["*"],
    allow_headers=["*"],
)

TARIFF: Dict[str, float] = {}
REQUIRED_FIELDS = ["patient name", "patient SSN", "diagnose", "procedures"]

# --------- Pricing helpers (discounts, tax, normalization) ----------
TAX_RATE = 0.15  # 15% tax

def _ensure_proc_fields(invoice: Dict[str, Any]) -> None:
    """Ensure each procedure has 'tariff' (full price), 'discount', and 'billed' (net)."""
    for p in invoice.get("procedures", []):
        # full tariff: prefer tariff table if available
        if "tariff" not in p or p.get("tariff") in (None, 0):
            full = float(TARIFF.get(p.get("name", ""), p.get("billed", 0.0) or 0.0))
            p["tariff"] = round(full, 2)
        # discount amount (currency)
        p["discount"] = round(float(p.get("discount", 0.0) or 0.0), 2)
        # recompute billed (net)
        net = p["tariff"] - p["discount"]
        p["billed"] = round(net if net > 0 else 0.0, 2)

def _recompute_totals(invoice: Dict[str, Any]) -> None:
    """Recompute subtotal/discounts/tax/total from lines."""
    _ensure_proc_fields(invoice)
    subtotal_tariff = round(sum(p.get("tariff", 0.0) for p in invoice.get("procedures", [])), 2)
    discounts_total = round(sum(p.get("discount", 0.0) for p in invoice.get("procedures", [])), 2)
    subtotal_after_discount = round(sum(p.get("billed", 0.0) for p in invoice.get("procedures", [])), 2)
    tax = round(subtotal_after_discount * TAX_RATE, 2)
    total = round(subtotal_after_discount + tax, 2)
    invoice["subtotal"] = subtotal_tariff
    invoice["discounts_total"] = discounts_total
    invoice["tax_rate"] = TAX_RATE
    invoice["tax"] = tax
    invoice["total"] = total

def _apply_discount_all(invoice: Dict[str, Any], percent: float) -> str:
    _ensure_proc_fields(invoice)
    for p in invoice.get("procedures", []):
        p["discount"] = round(p.get("discount", 0.0) + p["tariff"] * (percent / 100.0), 2)
    _recompute_totals(invoice)
    return f"Applied discount of {percent}% to all procedures."

def _apply_discount_index(invoice: Dict[str, Any], percent: float, index_1based: int) -> str:
    _ensure_proc_fields(invoice)
    i = index_1based - 1
    if i < 0 or i >= len(invoice.get("procedures", [])):
        return f"Procedure index {index_1based} out of range."
    p = invoice["procedures"][i]
    p["discount"] = round(p.get("discount", 0.0) + p["tariff"] * (percent / 100.0), 2)
    _recompute_totals(invoice)
    return f"Applied discount of {percent}% to procedure #{index_1based} ({p.get('name','')})."

def _apply_discount_name(invoice: Dict[str, Any], percent: float, name: str) -> str:
    _ensure_proc_fields(invoice)
    for p in invoice.get("procedures", []):
        if p.get("name", "").lower() == name.lower():
            p["discount"] = round(p.get("discount", 0.0) + p["tariff"] * (percent / 100.0), 2)
            _recompute_totals(invoice)
            return f"Applied discount of {percent}% to '{name}'."
    return f"Not found: {name}"
# ---------------------------------------------------------------------

def missing_required(invoice: Dict[str, Any]) -> List[str]:
    missing = []
    for key in REQUIRED_FIELDS:
        if key == "procedures":
            if not invoice.get("procedures"):
                missing.append("procedures")
        else:
            if not str(invoice.get(key, "")).strip():
                missing.append(key)
    return missing

# ---------- Helpers for saving approved claims ----------
def _claims_dir() -> Path:
    d = Path("data/claims")
    d.mkdir(parents=True, exist_ok=True)
    return d


def _canonicalize_invoice(inv: Dict[str, Any]) -> Dict[str, Any]:
    """Return the invoice in the required JSON structure for persistence/insurance,
    preserving tariff/discount/totals when available. Coerce currency fields to
    int when whole, else 2-decimal float.

    This keeps the frontend able to display detailed rows after approval while
    remaining backward-compatible with the insurance payload (which only uses
    name + billed).
    """
    # Ensure numbers are consistent before snapshotting
    try:
        _recompute_totals(inv)
    except Exception:
        pass

    out: Dict[str, Any] = {
        "patient name": inv.get("patient name", ""),
        "patient SSN": inv.get("patient SSN", ""),
        "hospital name": inv.get("hospital name", ""),
        "date of service": inv.get("date of service", ""),
        "diagnose": inv.get("diagnose", ""),
        "procedures": [],
        "work_accident": inv.get("work_accident") or None,  # <-- NEW
    }

    # Carry totals if present
    for k in ("subtotal", "discounts_total", "tax_rate", "tax", "total"):
        if k in inv:
            v = float(inv.get(k, 0))
            # Keep tax_rate as-is (fraction), others as currency
            if k != "tax_rate":
                v = int(v) if float(v).is_integer() else round(v, 2)
            out[k] = v

    def _money(x: Any) -> Any:
        try:
            xf = float(x)
            return int(xf) if float(xf).is_integer() else round(xf, 2)
        except Exception:
            return 0

    for p in inv.get("procedures", []):
        tariff = _money(p.get("tariff", 0))
        discount = _money(p.get("discount", 0))
        billed = _money(p.get("billed", 0))
        out["procedures"].append(
            {
                "name": p.get("name", ""),
                # Preserve full details to keep UI consistent post-approval
                "tariff": tariff,
                "discount": discount,
                "billed": billed,
            }
        )
    return out

<<<<<<< HEAD

def _save_claim(inv: Dict[str, Any]) -> str:
    clean = _canonicalize_invoice(inv)
    ssn = str(clean.get("patient SSN", "")).strip() or "unknown"
    dos = str(clean.get("date of service", "")).replace("-", "") or "nodate"
=======
def _save_claim(final_json: Dict[str, Any]) -> str:
    ssn = str(final_json.get("patient SSN") or final_json.get("patientSSN") or "").strip() or "unknown"
    dos = str(final_json.get("date of service") or final_json.get("dateOfService") or "").replace("-", "") or "nodate"
>>>>>>> c8b35e8b
    fname = f"{dos}_{ssn}_{uuid4().hex[:8]}.json"
    path = _claims_dir() / fname
    path.write_text(json.dumps(final_json, ensure_ascii=False, indent=2), encoding="utf-8")
    return str(path)
<<<<<<< HEAD


def _missing_work_acc(inv: Dict[str, Any]) -> List[str]:
    w = (inv or {}).get("work_accident") or {}
    needed: List[str] = []
    if not w.get("narrative"):
        needed.append("cum s-a întâmplat accidentul")
    if not w.get("location"):
        needed.append("unde s-a întâmplat accidentul")
    if w.get("during_work_hours") is None:
        needed.append("era în timpul orelor de lucru (da/nu)")
    if not w.get("sick_leave_days"):
        needed.append("zile de concediu medical")
    return needed


# --------------------------------------------------------


=======
    
def compute_claim_title(inv: Dict[str, Any]) -> str:
    procedures = inv.get("procedures", [])
    main_proc = ""
    try:
        if procedures and isinstance(procedures[0], dict):
            main_proc = str(procedures[0].get("name") or "")
    except Exception:
        main_proc = ""

    short_proc = " ".join(main_proc.split()[:2]) if (main_proc or "").strip() else "Claim"
    name = (
        inv.get("patient name")
        or inv.get("full name")
        or inv.get("patient SSN")
        or "Patient"
    )
    name_s = str(name).strip()
    last_name = name_s.split()[-1] if name_s else "Patient"
    return f"{short_proc} - {last_name}"
    
>>>>>>> c8b35e8b
def _to_insurance_claim(inv: Dict[str, Any]) -> Dict[str, Any]:
    """Map internal invoice to the insurance agent's expected JSON fields."""
    canon = _canonicalize_invoice(inv)
    # Ensure only the expected keys are passed for procedures
    procs = []
    for p in canon.get("procedures", []):
        try:
            billed = float(p.get("billed", 0))
        except Exception:
            billed = 0.0
        procs.append({"name": p.get("name", ""), "billed": billed})
    return {
        "fullName": canon.get("patient name", ""),
        "patientSSN": canon.get("patient SSN", ""),
        "hospitalName": canon.get("hospital name", ""),
        "dateOfService": canon.get("date of service", ""),
        "diagnose": canon.get("diagnose", ""),
<<<<<<< HEAD
        "procedures": canon.get("procedures", []),
        "work_accident": canon.get("work_accident") or None,  # <-- NEW
    }


def _send_claim_to_insurance(
    inv: Dict[str, Any], conversation_id: str | None = None
) -> Dict[str, Any]:
=======
        "procedures": procs,
    }

def _send_claim_to_insurance(inv: Dict[str, Any], conversation_id: Optional[str] = None) -> Dict[str, Any]:
>>>>>>> c8b35e8b
    payload = {
        "conversation_id": conversation_id,
        "message": _to_insurance_claim(inv),
    }
    url = INSURANCE_AGENT_URL
    try:
        resp = requests.post(url, json=payload, timeout=30)
        resp.raise_for_status()
        return resp.json()  # lăsăm UI-ul să decidă ce folosește
    except Exception as e:
        raise HTTPException(
            status_code=502, detail=f"Failed contacting Insurance Agent: {e}"
        )

@app.on_event("startup")
def _startup():
    init_env()
    global TARIFF
    TARIFF = load_tariff()
    # Initialize local chat DB (SQLite)
    try:
        init_chat_db()
    except Exception as e:
        # Do not crash server on DB init errors
        print(f"[chat_db] init failed: {e}")

@app.get("/hello")
def hello():
    return {
        "message": (
            "Hello! I’m your hospital billing assistant. "
            "How can I help today—create a new invoice, add or remove procedures, "
            "apply a discount, or finalize and approve one?"
        )
    }

# ------------------------- Chat storage endpoints -------------------------

@app.get("/chats")
def http_list_chats():
    try:
        return {"items": list_chats()}
    except Exception as e:
        raise HTTPException(status_code=500, detail=str(e))


@app.post("/chats")
def http_create_chat(payload: Dict[str, Any] = Body(default={})):  # { id?, title? }
    try:
        cid = (payload or {}).get("id") or str(uuid4())[:8]
        title = (payload or {}).get("title") or "Claim"
        st = (payload or {}).get("insuranceStatus") or (payload or {}).get("insurance_status")
        row = create_chat(cid, title, st)
        return row
    except Exception as e:
        raise HTTPException(status_code=500, detail=str(e))


@app.patch("/chats/{chat_id}")
def http_update_chat(chat_id: str, payload: Dict[str, Any] = Body(default={})):  # { title?, insuranceStatus? }
    try:
        title = (payload or {}).get("title")
        st = (payload or {}).get("insuranceStatus") or (payload or {}).get("insurance_status")
        row = update_chat(chat_id, title=title, insurance_status=st)
        if not row:
            raise HTTPException(status_code=404, detail="chat not found")
        return row
    except HTTPException:
        raise
    except Exception as e:
        raise HTTPException(status_code=500, detail=str(e))


@app.delete("/chats/{chat_id}")
def http_delete_chat(chat_id: str):
    try:
        if not get_chat(chat_id):
            raise HTTPException(status_code=404, detail="chat not found")
        delete_chat(chat_id)
        return {"ok": True}
    except HTTPException:
        raise
    except Exception as e:
        raise HTTPException(status_code=500, detail=str(e))


@app.get("/chats/{chat_id}/messages")
def http_list_messages(chat_id: str):
    try:
        if not get_chat(chat_id):
            raise HTTPException(status_code=404, detail="chat not found")
        items = list_messages(chat_id)
        # Normalize keys for frontend expectations
        for it in items:
            # pass-through
            pass
        return {"items": items}
    except HTTPException:
        raise
    except Exception as e:
        raise HTTPException(status_code=500, detail=str(e))


@app.post("/chats/{chat_id}/messages")
def http_add_message(chat_id: str, payload: Dict[str, Any] = Body(default={})):  # { id, role, content, tool_result?, status? }
    try:
        if not get_chat(chat_id):
            # auto-create chat with fallback title
            create_chat(chat_id, (payload or {}).get("title") or "Claim")
        mid = (payload or {}).get("id") or uuid4().hex[:10]
        role = (payload or {}).get("role")
        content = (payload or {}).get("content") or ""
        tool_result = (payload or {}).get("tool_result")
        status = (payload or {}).get("status")
        if role not in ("user", "assistant"):
            raise HTTPException(status_code=400, detail="role must be 'user' or 'assistant'")
        row = add_message(
            id=mid,
            chat_id=chat_id,
            role=role,
            content=content,
            tool_result=tool_result,
            status=status,
        )
        return row
    except HTTPException:
        raise
    except Exception as e:
        raise HTTPException(status_code=500, detail=str(e))

@app.post("/doctor_message")
def doctor_message(req: MessageRequest):
    global TARIFF
    if not TARIFF:
        try:
            TARIFF = load_tariff()
        except Exception as e:
            raise HTTPException(status_code=500, detail=str(e))

    sid = store.ensure(req.session_id)
    session = store.get(sid)

    # ensure defined early (used in multiple branches)
    status_note = None

    # ---- Early smalltalk catch (even on very first message) ----
    try:
        probe = interpret_doctor_message(req.message, [])
        if probe.get("type") == "smalltalk":
            reply = (probe.get("params") or {}).get(
                "reply"
            ) or "Hello! How can I help with the invoice?"
            return PendingResponse(
                session_id=sid, agent_reply=reply, invoice=session.get("invoice") or {}
            ).model_dump()
    except Exception:
        pass
    # ------------------------------------------------------------

    # ---- Early out-of-scope guard BEFORE building a draft invoice ----
    try:
        probe2 = interpret_doctor_message(req.message, [])
        if (
            probe2.get("type") == "unknown"
            and (probe2.get("params") or {}).get("reason") == "out_of_scope"
        ):
            polite = (
                "I’m a hospital **billing** assistant, so I can’t help with that topic. "
                "I can create or adjust invoices (patient name/SSN/diagnosis), add or remove procedures, "
                "apply discounts, set prices, and finalize approval. "
                "What would you like to do with the current invoice?"
            )
            return PendingResponse(
                session_id=sid, agent_reply=polite, invoice=session.get("invoice") or {}
            ).model_dump()
    except Exception:
        pass
    # ------------------------------------------------------------------

    # First turn (or after approval/cleared session)
    if session["status"] in ("empty") or not session.get("invoice"):
        extracted = extract_fields(req.message)
        invoice = build_initial_invoice(extracted, TARIFF)

        # normalize and compute totals (includes tariff, discount, tax)
        _ensure_proc_fields(invoice)
        _recompute_totals(invoice)
        # Suggest a title immediately for the UI
        try:
            invoice["title"] = compute_claim_title(invoice)
        except Exception:
            pass

        session.update({"status": "pending", "invoice": invoice})
        store.upsert(sid, session)

<<<<<<< HEAD
        # If doctor intended to send to insurance immediately and we have required fields, do it now
=======
        # If the doctor tried "send to insurance" on first turn, gate behind approval
>>>>>>> c8b35e8b
        try:
            intent = interpret_doctor_message(
                req.message, [p.get("name", "") for p in invoice.get("procedures", [])]
            )
        except Exception:
            intent = {"type": "unknown"}

        miss = missing_required(invoice)
<<<<<<< HEAD

        # If a work accident was already inferred at extraction time, collect any missing WA details first
        if invoice.get("work_accident", {}).get("suspected"):
            missW = _missing_work_acc(invoice)
            if missW:
                reply = (
                    ((status_note + "\n\n") if status_note else "")
                    + "Accident de muncă bănuit — am nevoie de: "
                    + ", ".join(missW)
                    + ". Exemplu: «accident pe bicicletă, la Moara de Foc, DA, 10 zile»"
                )
                return PendingResponse(
                    session_id=sid, agent_reply=reply, invoice=invoice
                ).model_dump()

        if intent.get("type") == "send_to_insurance" and not miss:
            ins = _send_claim_to_insurance(
                invoice, conversation_id=session.get("insurance_conversation_id")
            )
            tool = ins.get("tool_result") or {}
            result_json = (tool or {}).get("result_json") or {}
            payer = result_json.get("payer", "patient")
            session["who_pays_rest"] = payer  # for UI

            session["insurance_conversation_id"] = ins.get(
                "conversation_id"
            ) or session.get("insurance_conversation_id")
            policy_valid = bool(
                result_json.get("eligible") and result_json.get("policy_id")
            )
            session["insurance_reply"] = {
                "text": ins.get("reply", ""),
                "tool_result": tool,
                "policy_valid": policy_valid,
            }
            session["insurance_status"] = "received"
            store.upsert(sid, session)
            out = PendingResponse(
                session_id=sid,
                agent_reply=(
                    "Sent the claim to the insurance agent and is awaiting for approval"
                ),
                invoice=invoice,
            ).model_dump()
            enriched = dict(session["insurance_reply"] or {})
            enriched["session_id"] = sid
            out["insurance_pending"] = enriched
            return out
=======
        if intent.get("type") == "send_to_insurance":
            reply = (
                (generate_missing_prompt(invoice, miss) + "\n") if miss else ""
            ) + "Please approve the invoice first (say 'approve'). After approval, say 'send to insurance'."
            return PendingResponse(session_id=sid, agent_reply=reply, invoice=invoice).model_dump()
>>>>>>> c8b35e8b

        # Otherwise proceed as usual: either ask for missing fields or present draft
        if miss:
            reply = generate_missing_prompt(invoice, miss)
        else:
            reply = (
                "Here is the proposed invoice based on your notes.\n\n"
                + pretty_invoice(invoice)
                + "\n\nYou can reply in natural language, e.g.: "
<<<<<<< HEAD
                "'apply 10% discount', 'remove the second procedure', "
                "'add specialist consult', 'set ER visit high complexity to 1150', "
                "'i confirm, the data is correct'."
=======
                  "'apply 10% discount', 'apply 10% discount to the second procedure', "
                  "'add specialist consult', 'set ER visit high complexity to 1150', "
                  "'change the invoice date to 2025-10-01', or 'approve'."
>>>>>>> c8b35e8b
            )
        return PendingResponse(
            session_id=sid, agent_reply=reply, invoice=invoice
        ).model_dump()

    # ---------------- Follow-up turns (NLU) ----------------
    invoice = session["invoice"]
    current_lines = [p["name"] for p in invoice.get("procedures", [])]

    action = interpret_doctor_message(req.message, current_lines)
    atype = action.get("type")
    params = action.get("params", {}) or {}

<<<<<<< HEAD
    if atype == "smalltalk":
        reply = params.get("reply") or "Hi! How can I help with the invoice?"
        return PendingResponse(
            session_id=sid, agent_reply=reply, invoice=invoice
        ).model_dump()
=======
    status_note = None
>>>>>>> c8b35e8b

    if atype == "approve":
        miss = missing_required(invoice)
        if invoice.get("work_accident", {}).get("suspected"):
            missW = _missing_work_acc(invoice)
            if missW:
                reply = (
                    ((status_note + "\n\n") if status_note else "")
                    + "Accident de muncă bănuit — am nevoie de: "
                    + ", ".join(missW)
                    + ". Exemplu: «accident pe bicicletă, la Moara de Foc, DA, 10 zile»"
                )
                return PendingResponse(
                    session_id=sid, agent_reply=reply, invoice=invoice
                ).model_dump()

        if miss:
            reply = generate_missing_prompt(invoice, miss)
            session.update({"status": "pending", "invoice": invoice})
            store.upsert(sid, session)
            return PendingResponse(
                session_id=sid, agent_reply=reply, invoice=invoice
            ).model_dump()

<<<<<<< HEAD
        # SAVE the approved claim
        file_path = _save_claim(invoice)
=======
        # 1) Canonicalize
        final_json = _canonicalize_invoice(invoice)

        # ✅ 2) Adaugă titlul uman
        try:
            final_json["title"] = compute_claim_title(final_json)
        except Exception:
            pass
            # 3) Salvează final_json complet (cu title)            
        file_path = _save_claim(final_json)
>>>>>>> c8b35e8b

            # 4) Update sesiune
        session.update({"status": "approved", "invoice": final_json})
        store.upsert(sid, session)
<<<<<<< HEAD
        return ApprovedResponse(
            session_id=sid,
            final_json=_canonicalize_invoice(invoice),
            file_path=file_path,
        ).model_dump()

    elif atype == "set_work_accident":
        # merge + normalize work accident details
        invoice.setdefault("work_accident", {})
        for k in [
            "suspected",
            "narrative",
            "location",
            "during_work_hours",
            "sick_leave_days",
            "happened_at",
        ]:
            if k in params and params[k] not in (None, ""):
                invoice["work_accident"][k] = params[k]

        # normalize booleans and integers
        w = invoice["work_accident"]

        def _to_bool(v):
            if isinstance(v, bool):
                return v
            s = str(v).strip().lower()
            if s in ("da", "true", "1", "yes", "y"):
                return True
            if s in ("nu", "false", "0", "no", "n"):
                return False
            return None

        if "during_work_hours" in w:
            b = _to_bool(w["during_work_hours"])
            if b is not None:
                w["during_work_hours"] = b

        if "sick_leave_days" in w:
            try:
                w["sick_leave_days"] = int(w["sick_leave_days"])
            except Exception:
                pass

        if w.get("suspected") is not True:
            w["suspected"] = True

        status_note = "am setat flag-ul de accident de muncă și detaliile"
=======

          # 5) Răspuns final care conține title
        return ApprovedResponse(
            session_id=sid,   
            final_json=final_json,
            file_path=file_path
        ).model_dump()

>>>>>>> c8b35e8b

    elif atype == "send_to_insurance":
        # Gate: must be approved first; also surface missing requirements if any
        miss = missing_required(invoice)
<<<<<<< HEAD

        if invoice.get("work_accident", {}).get("suspected"):
            missW = _missing_work_acc(invoice)
            if missW:
                reply = (
                    ((status_note + "\n\n") if status_note else "")
                    + "Accident de muncă bănuit — am nevoie de: "
                    + ", ".join(missW)
                    + ". Exemplu: «accident pe bicicletă, la Moara de Foc, DA, 10 zile»"
                )
                return PendingResponse(
                    session_id=sid, agent_reply=reply, invoice=invoice
                ).model_dump()

        if miss:
            reply = generate_missing_prompt(invoice, miss)
=======
        if miss or session.get("status") != "approved":
            pre = (generate_missing_prompt(invoice, miss) + "\n") if miss else ""
            reply = pre + "Please approve the invoice first (say 'approve'). After approval, say 'send to insurance'."
>>>>>>> c8b35e8b
            session.update({"status": "pending", "invoice": invoice})
            store.upsert(sid, session)
            return PendingResponse(
                session_id=sid, agent_reply=reply, invoice=invoice
            ).model_dump()

<<<<<<< HEAD
        # Send to insurance agent and store pending insurance reply (requires human approval)
        ins = _send_claim_to_insurance(
            invoice, conversation_id=session.get("insurance_conversation_id")
        )
=======
        # Already approved -> send to insurance
        ins = _send_claim_to_insurance(invoice, conversation_id=session.get("insurance_conversation_id"))
        session["insurance_conversation_id"] = ins.get("conversation_id") or session.get("insurance_conversation_id")
>>>>>>> c8b35e8b
        tool = ins.get("tool_result") or {}
        result_json = (tool or {}).get("result_json") or {}
        payer = result_json.get("payer", "patient")
        session["who_pays_rest"] = payer  # for UI

        # Persist insurance conversation id/thread so subsequent messages thread correctly
        session["insurance_conversation_id"] = ins.get(
            "conversation_id"
        ) or session.get("insurance_conversation_id")
        policy_valid = bool(
            result_json.get("eligible") and result_json.get("policy_id")
        )
        session["insurance_reply"] = {
            "text": ins.get("reply", ""),
            "tool_result": tool,
            "policy_valid": policy_valid,
        }
        session["insurance_status"] = "received"  # awaiting human approval
        store.upsert(sid, session)

        out = PendingResponse(
            session_id=sid,
            agent_reply=("Sent the claim to the insurance agent and is awaiting for approval."),
            invoice=invoice,
        ).model_dump()
        enriched = dict(session["insurance_reply"] or {})
        enriched["session_id"] = sid
        out["insurance_pending"] = enriched
        return out

    elif atype == "discount_percent":
        pct = float(params.get("percent", 0))
        if "index" in params:
            status_note = _apply_discount_index(invoice, pct, int(params["index"]))
        elif "name" in params:
            status_note = _apply_discount_name(invoice, pct, str(params["name"]))
        else:
            status_note = _apply_discount_all(invoice, pct)

    elif atype == "add_procedure":
        wanted = (params.get("procedure_free_text") or "").strip()
        llm_choice = resolve_procedure_name(wanted, list(TARIFF.keys()))
        if llm_choice:
            status_note = (
                add_procedure_exact(invoice, TARIFF, llm_choice) + " (via AI match)"
            )
        else:
            status_note = add_procedure_free_text(invoice, TARIFF, wanted)
        _ensure_proc_fields(invoice)
        _recompute_totals(invoice)

    elif atype == "remove_procedure_by_index":
        idx = int(params.get("index", 0))
        status_note = remove_procedure_by_index(invoice, idx)
        _recompute_totals(invoice)

    elif atype == "remove_procedure_by_name":
        status_note = remove_procedure_by_name(invoice, params.get("name", ""))
        _recompute_totals(invoice)

    elif atype == "set_price":
        name = params.get("name", "")
        amount = float(params.get("amount", 0))
        # Use helper to find line and keep response semantics,
        # then overwrite our normalized fields to keep Tariff/Discount/Billed coherent.
        _ = set_price(invoice, name, amount)
        for p in invoice.get("procedures", []):
            if p.get("name") == name:
                p["tariff"] = round(float(amount), 2)
                # keep any prior discount amount unless you prefer to reset:
                p["discount"] = round(float(p.get("discount", 0.0) or 0.0), 2)
                p["billed"] = round(p["tariff"] - p["discount"], 2)
        _recompute_totals(invoice)

    elif atype == "provide_fields":
        extracted = extract_fields(req.message)
        for k in ["patient name", "patient SSN", "diagnose", "date of service"]:
            if extracted.get(k):
                invoice[k] = extracted[k]
        if extracted.get("procedures"):
            for raw in extracted["procedures"]:
                wanted = raw.strip()
                llm_choice = resolve_procedure_name(wanted, list(TARIFF.keys()))
                if llm_choice:
                    add_procedure_exact(invoice, TARIFF, llm_choice)
                else:
                    add_procedure_free_text(invoice, TARIFF, wanted)
        _ensure_proc_fields(invoice)
        _recompute_totals(invoice)

    else:
        # Strict guardrail: keep conversation on billing topic only
        reason = (action.get("params") or {}).get("reason", "")
        if reason == "out_of_scope":
            reply = (
                "I’m a hospital **billing** assistant, so I can’t help with that topic. "
                "I can create or adjust invoices (patient name/SSN/diagnosis), add or remove procedures, "
                "apply discounts, set prices, and finalize approval. "
                "What would you like to do with the current invoice?"
            )
            return PendingResponse(
                session_id=sid, agent_reply=reply, invoice=invoice
            ).model_dump()
        # In-scope but unrecognized → give concrete billing examples
        status_note = (
            "I didn’t catch a billing action. You can say: 'apply 10% discount', "
            "'apply 10% discount to the second procedure', 'add specialist consult', "
            "'set ER visit high complexity to 1150', 'change the invoice date to 2025-10-01', or 'approve'."
        )

    # Friendly wrapper for status messages
    if status_note:
        status_note = f"✅ Got it — {status_note}"

    try:
        invoice["title"] = compute_claim_title(invoice)
    except Exception:
        pass
    miss = missing_required(invoice)

    # Gate missing work-accident details if flagged
    if invoice.get("work_accident", {}).get("suspected"):
        missW = _missing_work_acc(invoice)
        if missW:
            reply = (
                ((status_note + "\n\n") if status_note else "")
                + "Accident de muncă bănuit — am nevoie de: "
                + ", ".join(missW)
                + ". Exemplu: «accident pe bicicletă, la Moara de Foc, DA, 10 zile»"
            )
            return PendingResponse(
                session_id=sid, agent_reply=reply, invoice=invoice
            ).model_dump()

    if miss:
        pre = status_note + "\n" if status_note else ""
        reply = pre + generate_missing_prompt(invoice, miss)
    else:
        reply = (
            (status_note + "\n\n" if status_note else "")
            + pretty_invoice(invoice)
            + "\n\nReply in natural language or say 'approve' to finalize."
        )

    session.update({"status": "pending", "invoice": invoice})
    store.upsert(sid, session)
    return PendingResponse(
        session_id=sid, agent_reply=reply, invoice=invoice
    ).model_dump()

@app.post("/approve_insurance")
def approve_insurance(payload: Dict[str, Any]):
    sid = (payload or {}).get("session_id")
    decision = (payload or {}).get("decision")  # 'approve' | 'deny'
    if decision not in ("approve", "deny"):
        raise HTTPException(
            status_code=400, detail="decision must be 'approve' or 'deny'"
        )

    session = store.get(sid) if sid else None
    if not session:
        # Fallback: if exactly one pending exists, use it.
        snap = store.snapshot()
        received = [
            k
            for k, v in snap.items()
            if v.get("insurance_status") == "received" and v.get("insurance_reply")
        ]
        if len(received) == 1:
            sid = received[0]
            session = snap[sid]
        else:
            raise HTTPException(status_code=404, detail="Invalid session_id")
    if not session.get("insurance_reply"):
        raise HTTPException(
            status_code=409, detail="No insurance reply to approve/deny"
        )

    if decision == "deny":
        session["insurance_status"] = "denied"
        store.upsert(sid, session)
        return {"session_id": sid, "status": "denied"}

    # Approve path: surface the insurance reply to the chat
    session["insurance_status"] = "approved"
    reply = session["insurance_reply"].get("text", "")
    tool = session["insurance_reply"].get("tool_result")
    store.upsert(sid, session)
    return {
        "session_id": sid,
        "status": "approved",
        "insurance_reply": reply,
        "insurance_tool_result": tool,
    }

@app.get("/insurance/pending")
def list_pending_insurance():
    all_sessions = store.snapshot()
    pending = []
    for sid, sess in all_sessions.items():
        if sess.get("insurance_status") == "received" and sess.get("insurance_reply"):
            pending.append(
                {
                    "session_id": sid,
                    "invoice": sess.get("invoice"),
                    "insurance_reply": sess.get("insurance_reply"),
                }
            )
    return {"items": pending}

@app.get("/insurance/requests")
def list_insurance_requests(
    status: str = Query("pending", pattern="^(pending|approved|denied|all)$")
):
    all_sessions = store.snapshot()
    items = []
    for sid, sess in all_sessions.items():
        st = sess.get("insurance_status")
        if status == "all" or (
            (status == "pending" and st == "received")
            or (status == "approved" and st == "approved")
            or (status == "denied" and st == "denied")
        ):
            entry = {
                "session_id": sid,
                "status": st or "",
                "invoice": sess.get("invoice"),
                "insurance_reply": sess.get("insurance_reply"),
            }
            items.append(entry)
    # For consistency, map "received" to "pending" in API response
    for it in items:
        if it.get("status") == "received":
            it["status"] = "pending"
    return {"items": items}

    <|MERGE_RESOLUTION|>--- conflicted
+++ resolved
@@ -1,10 +1,4 @@
-<<<<<<< HEAD
-# agents/hospital/api.py
-
-from fastapi import FastAPI, HTTPException, Query
-=======
 from fastapi import FastAPI, HTTPException, Query, Body
->>>>>>> c8b35e8b
 from fastapi.middleware.cors import CORSMiddleware
 from typing import Dict, Any, List, Optional
 from pathlib import Path
@@ -21,7 +15,6 @@
     resolve_procedure_name,
 )
 from .billing import (
-<<<<<<< HEAD
     load_tariff,
     build_initial_invoice,
     pretty_invoice,
@@ -31,16 +24,19 @@
     remove_procedure_by_index,
     remove_procedure_by_name,
     set_price,
-=======
-    load_tariff, build_initial_invoice, pretty_invoice,
-    add_procedure_free_text, add_procedure_exact,
-    remove_procedure_by_index, remove_procedure_by_name, set_price
->>>>>>> c8b35e8b
 )
 from .state import store
 from .config import init_env, INSURANCE_AGENT_URL
-from .chat_db import init_db as init_chat_db, create_chat, list_chats, get_chat, update_chat, delete_chat, add_message, list_messages
-
+from .chat_db import (
+    init_db as init_chat_db,
+    create_chat,
+    list_chats,
+    get_chat,
+    update_chat,
+    delete_chat,
+    add_message,
+    list_messages,
+)
 
 app = FastAPI(title="Hospital Billing Agent (NLU, talkative)")
 
@@ -57,6 +53,7 @@
 
 # --------- Pricing helpers (discounts, tax, normalization) ----------
 TAX_RATE = 0.15  # 15% tax
+
 
 def _ensure_proc_fields(invoice: Dict[str, Any]) -> None:
     """Ensure each procedure has 'tariff' (full price), 'discount', and 'billed' (net)."""
@@ -71,12 +68,19 @@
         net = p["tariff"] - p["discount"]
         p["billed"] = round(net if net > 0 else 0.0, 2)
 
+
 def _recompute_totals(invoice: Dict[str, Any]) -> None:
     """Recompute subtotal/discounts/tax/total from lines."""
     _ensure_proc_fields(invoice)
-    subtotal_tariff = round(sum(p.get("tariff", 0.0) for p in invoice.get("procedures", [])), 2)
-    discounts_total = round(sum(p.get("discount", 0.0) for p in invoice.get("procedures", [])), 2)
-    subtotal_after_discount = round(sum(p.get("billed", 0.0) for p in invoice.get("procedures", [])), 2)
+    subtotal_tariff = round(
+        sum(p.get("tariff", 0.0) for p in invoice.get("procedures", [])), 2
+    )
+    discounts_total = round(
+        sum(p.get("discount", 0.0) for p in invoice.get("procedures", [])), 2
+    )
+    subtotal_after_discount = round(
+        sum(p.get("billed", 0.0) for p in invoice.get("procedures", [])), 2
+    )
     tax = round(subtotal_after_discount * TAX_RATE, 2)
     total = round(subtotal_after_discount + tax, 2)
     invoice["subtotal"] = subtotal_tariff
@@ -85,14 +89,20 @@
     invoice["tax"] = tax
     invoice["total"] = total
 
+
 def _apply_discount_all(invoice: Dict[str, Any], percent: float) -> str:
     _ensure_proc_fields(invoice)
     for p in invoice.get("procedures", []):
-        p["discount"] = round(p.get("discount", 0.0) + p["tariff"] * (percent / 100.0), 2)
+        p["discount"] = round(
+            p.get("discount", 0.0) + p["tariff"] * (percent / 100.0), 2
+        )
     _recompute_totals(invoice)
     return f"Applied discount of {percent}% to all procedures."
 
-def _apply_discount_index(invoice: Dict[str, Any], percent: float, index_1based: int) -> str:
+
+def _apply_discount_index(
+    invoice: Dict[str, Any], percent: float, index_1based: int
+) -> str:
     _ensure_proc_fields(invoice)
     i = index_1based - 1
     if i < 0 or i >= len(invoice.get("procedures", [])):
@@ -102,15 +112,97 @@
     _recompute_totals(invoice)
     return f"Applied discount of {percent}% to procedure #{index_1based} ({p.get('name','')})."
 
+
 def _apply_discount_name(invoice: Dict[str, Any], percent: float, name: str) -> str:
     _ensure_proc_fields(invoice)
     for p in invoice.get("procedures", []):
         if p.get("name", "").lower() == name.lower():
-            p["discount"] = round(p.get("discount", 0.0) + p["tariff"] * (percent / 100.0), 2)
+            p["discount"] = round(
+                p.get("discount", 0.0) + p["tariff"] * (percent / 100.0), 2
+            )
             _recompute_totals(invoice)
             return f"Applied discount of {percent}% to '{name}'."
     return f"Not found: {name}"
+
+
 # ---------------------------------------------------------------------
+
+# --------- Pricing helpers (discounts, tax, normalization) ----------
+TAX_RATE = 0.15  # 15% tax
+
+
+def _ensure_proc_fields(invoice: Dict[str, Any]) -> None:
+    """Ensure each procedure has 'tariff' (full price), 'discount', and 'billed' (net)."""
+    for p in invoice.get("procedures", []):
+        # full tariff: prefer tariff table if available
+        if "tariff" not in p or p.get("tariff") in (None, 0):
+            full = float(TARIFF.get(p.get("name", ""), p.get("billed", 0.0) or 0.0))
+            p["tariff"] = round(full, 2)
+        # discount amount (currency)
+        p["discount"] = round(float(p.get("discount", 0.0) or 0.0), 2)
+        # recompute billed (net)
+        net = p["tariff"] - p["discount"]
+        p["billed"] = round(net if net > 0 else 0.0, 2)
+
+
+def _recompute_totals(invoice: Dict[str, Any]) -> None:
+    """Recompute subtotal/discounts/tax/total from lines."""
+    _ensure_proc_fields(invoice)
+    subtotal_tariff = round(
+        sum(p.get("tariff", 0.0) for p in invoice.get("procedures", [])), 2
+    )
+    discounts_total = round(
+        sum(p.get("discount", 0.0) for p in invoice.get("procedures", [])), 2
+    )
+    subtotal_after_discount = round(
+        sum(p.get("billed", 0.0) for p in invoice.get("procedures", [])), 2
+    )
+    tax = round(subtotal_after_discount * TAX_RATE, 2)
+    total = round(subtotal_after_discount + tax, 2)
+    invoice["subtotal"] = subtotal_tariff
+    invoice["discounts_total"] = discounts_total
+    invoice["tax_rate"] = TAX_RATE
+    invoice["tax"] = tax
+    invoice["total"] = total
+
+
+def _apply_discount_all(invoice: Dict[str, Any], percent: float) -> str:
+    _ensure_proc_fields(invoice)
+    for p in invoice.get("procedures", []):
+        p["discount"] = round(
+            p.get("discount", 0.0) + p["tariff"] * (percent / 100.0), 2
+        )
+    _recompute_totals(invoice)
+    return f"Applied discount of {percent}% to all procedures."
+
+
+def _apply_discount_index(
+    invoice: Dict[str, Any], percent: float, index_1based: int
+) -> str:
+    _ensure_proc_fields(invoice)
+    i = index_1based - 1
+    if i < 0 or i >= len(invoice.get("procedures", [])):
+        return f"Procedure index {index_1based} out of range."
+    p = invoice["procedures"][i]
+    p["discount"] = round(p.get("discount", 0.0) + p["tariff"] * (percent / 100.0), 2)
+    _recompute_totals(invoice)
+    return f"Applied discount of {percent}% to procedure #{index_1based} ({p.get('name','')})."
+
+
+def _apply_discount_name(invoice: Dict[str, Any], percent: float, name: str) -> str:
+    _ensure_proc_fields(invoice)
+    for p in invoice.get("procedures", []):
+        if p.get("name", "").lower() == name.lower():
+            p["discount"] = round(
+                p.get("discount", 0.0) + p["tariff"] * (percent / 100.0), 2
+            )
+            _recompute_totals(invoice)
+            return f"Applied discount of {percent}% to '{name}'."
+    return f"Not found: {name}"
+
+
+# ---------------------------------------------------------------------
+
 
 def missing_required(invoice: Dict[str, Any]) -> List[str]:
     missing = []
@@ -122,6 +214,7 @@
             if not str(invoice.get(key, "")).strip():
                 missing.append(key)
     return missing
+
 
 # ---------- Helpers for saving approved claims ----------
 def _claims_dir() -> Path:
@@ -186,22 +279,24 @@
         )
     return out
 
-<<<<<<< HEAD
-
-def _save_claim(inv: Dict[str, Any]) -> str:
-    clean = _canonicalize_invoice(inv)
-    ssn = str(clean.get("patient SSN", "")).strip() or "unknown"
-    dos = str(clean.get("date of service", "")).replace("-", "") or "nodate"
-=======
+
 def _save_claim(final_json: Dict[str, Any]) -> str:
-    ssn = str(final_json.get("patient SSN") or final_json.get("patientSSN") or "").strip() or "unknown"
-    dos = str(final_json.get("date of service") or final_json.get("dateOfService") or "").replace("-", "") or "nodate"
->>>>>>> c8b35e8b
+    ssn = (
+        str(final_json.get("patient SSN") or final_json.get("patientSSN") or "").strip()
+        or "unknown"
+    )
+    dos = (
+        str(
+            final_json.get("date of service") or final_json.get("dateOfService") or ""
+        ).replace("-", "")
+        or "nodate"
+    )
     fname = f"{dos}_{ssn}_{uuid4().hex[:8]}.json"
     path = _claims_dir() / fname
-    path.write_text(json.dumps(final_json, ensure_ascii=False, indent=2), encoding="utf-8")
+    path.write_text(
+        json.dumps(final_json, ensure_ascii=False, indent=2), encoding="utf-8"
+    )
     return str(path)
-<<<<<<< HEAD
 
 
 def _missing_work_acc(inv: Dict[str, Any]) -> List[str]:
@@ -218,11 +313,6 @@
     return needed
 
 
-# --------------------------------------------------------
-
-
-=======
-    
 def compute_claim_title(inv: Dict[str, Any]) -> str:
     procedures = inv.get("procedures", [])
     main_proc = ""
@@ -232,7 +322,9 @@
     except Exception:
         main_proc = ""
 
-    short_proc = " ".join(main_proc.split()[:2]) if (main_proc or "").strip() else "Claim"
+    short_proc = (
+        " ".join(main_proc.split()[:2]) if (main_proc or "").strip() else "Claim"
+    )
     name = (
         inv.get("patient name")
         or inv.get("full name")
@@ -242,8 +334,8 @@
     name_s = str(name).strip()
     last_name = name_s.split()[-1] if name_s else "Patient"
     return f"{short_proc} - {last_name}"
-    
->>>>>>> c8b35e8b
+
+
 def _to_insurance_claim(inv: Dict[str, Any]) -> Dict[str, Any]:
     """Map internal invoice to the insurance agent's expected JSON fields."""
     canon = _canonicalize_invoice(inv)
@@ -261,21 +353,14 @@
         "hospitalName": canon.get("hospital name", ""),
         "dateOfService": canon.get("date of service", ""),
         "diagnose": canon.get("diagnose", ""),
-<<<<<<< HEAD
-        "procedures": canon.get("procedures", []),
+        "procedures": procs,
         "work_accident": canon.get("work_accident") or None,  # <-- NEW
     }
 
 
 def _send_claim_to_insurance(
-    inv: Dict[str, Any], conversation_id: str | None = None
+    inv: Dict[str, Any], conversation_id: Optional[str] = None
 ) -> Dict[str, Any]:
-=======
-        "procedures": procs,
-    }
-
-def _send_claim_to_insurance(inv: Dict[str, Any], conversation_id: Optional[str] = None) -> Dict[str, Any]:
->>>>>>> c8b35e8b
     payload = {
         "conversation_id": conversation_id,
         "message": _to_insurance_claim(inv),
@@ -290,6 +375,7 @@
             status_code=502, detail=f"Failed contacting Insurance Agent: {e}"
         )
 
+
 @app.on_event("startup")
 def _startup():
     init_env()
@@ -301,6 +387,7 @@
     except Exception as e:
         # Do not crash server on DB init errors
         print(f"[chat_db] init failed: {e}")
+
 
 @app.get("/hello")
 def hello():
@@ -312,7 +399,9 @@
         )
     }
 
+
 # ------------------------- Chat storage endpoints -------------------------
+
 
 @app.get("/chats")
 def http_list_chats():
@@ -327,7 +416,9 @@
     try:
         cid = (payload or {}).get("id") or str(uuid4())[:8]
         title = (payload or {}).get("title") or "Claim"
-        st = (payload or {}).get("insuranceStatus") or (payload or {}).get("insurance_status")
+        st = (payload or {}).get("insuranceStatus") or (payload or {}).get(
+            "insurance_status"
+        )
         row = create_chat(cid, title, st)
         return row
     except Exception as e:
@@ -335,10 +426,14 @@
 
 
 @app.patch("/chats/{chat_id}")
-def http_update_chat(chat_id: str, payload: Dict[str, Any] = Body(default={})):  # { title?, insuranceStatus? }
+def http_update_chat(
+    chat_id: str, payload: Dict[str, Any] = Body(default={})
+):  # { title?, insuranceStatus? }
     try:
         title = (payload or {}).get("title")
-        st = (payload or {}).get("insuranceStatus") or (payload or {}).get("insurance_status")
+        st = (payload or {}).get("insuranceStatus") or (payload or {}).get(
+            "insurance_status"
+        )
         row = update_chat(chat_id, title=title, insurance_status=st)
         if not row:
             raise HTTPException(status_code=404, detail="chat not found")
@@ -380,7 +475,9 @@
 
 
 @app.post("/chats/{chat_id}/messages")
-def http_add_message(chat_id: str, payload: Dict[str, Any] = Body(default={})):  # { id, role, content, tool_result?, status? }
+def http_add_message(
+    chat_id: str, payload: Dict[str, Any] = Body(default={})
+):  # { id, role, content, tool_result?, status? }
     try:
         if not get_chat(chat_id):
             # auto-create chat with fallback title
@@ -391,7 +488,9 @@
         tool_result = (payload or {}).get("tool_result")
         status = (payload or {}).get("status")
         if role not in ("user", "assistant"):
-            raise HTTPException(status_code=400, detail="role must be 'user' or 'assistant'")
+            raise HTTPException(
+                status_code=400, detail="role must be 'user' or 'assistant'"
+            )
         row = add_message(
             id=mid,
             chat_id=chat_id,
@@ -405,6 +504,7 @@
         raise
     except Exception as e:
         raise HTTPException(status_code=500, detail=str(e))
+
 
 @app.post("/doctor_message")
 def doctor_message(req: MessageRequest):
@@ -472,11 +572,7 @@
         session.update({"status": "pending", "invoice": invoice})
         store.upsert(sid, session)
 
-<<<<<<< HEAD
-        # If doctor intended to send to insurance immediately and we have required fields, do it now
-=======
         # If the doctor tried "send to insurance" on first turn, gate behind approval
->>>>>>> c8b35e8b
         try:
             intent = interpret_doctor_message(
                 req.message, [p.get("name", "") for p in invoice.get("procedures", [])]
@@ -485,7 +581,6 @@
             intent = {"type": "unknown"}
 
         miss = missing_required(invoice)
-<<<<<<< HEAD
 
         # If a work accident was already inferred at extraction time, collect any missing WA details first
         if invoice.get("work_accident", {}).get("suspected"):
@@ -534,13 +629,14 @@
             enriched["session_id"] = sid
             out["insurance_pending"] = enriched
             return out
-=======
         if intent.get("type") == "send_to_insurance":
             reply = (
-                (generate_missing_prompt(invoice, miss) + "\n") if miss else ""
-            ) + "Please approve the invoice first (say 'approve'). After approval, say 'send to insurance'."
-            return PendingResponse(session_id=sid, agent_reply=reply, invoice=invoice).model_dump()
->>>>>>> c8b35e8b
+                ((generate_missing_prompt(invoice, miss) + "\n") if miss else "")
+                + "Please approve the invoice first (say 'approve'). After approval, say 'send to insurance'."
+            )
+            return PendingResponse(
+                session_id=sid, agent_reply=reply, invoice=invoice
+            ).model_dump()
 
         # Otherwise proceed as usual: either ask for missing fields or present draft
         if miss:
@@ -550,15 +646,9 @@
                 "Here is the proposed invoice based on your notes.\n\n"
                 + pretty_invoice(invoice)
                 + "\n\nYou can reply in natural language, e.g.: "
-<<<<<<< HEAD
-                "'apply 10% discount', 'remove the second procedure', "
+                "'apply 10% discount', 'apply 10% discount to the second procedure', "
                 "'add specialist consult', 'set ER visit high complexity to 1150', "
-                "'i confirm, the data is correct'."
-=======
-                  "'apply 10% discount', 'apply 10% discount to the second procedure', "
-                  "'add specialist consult', 'set ER visit high complexity to 1150', "
-                  "'change the invoice date to 2025-10-01', or 'approve'."
->>>>>>> c8b35e8b
+                "'change the invoice date to 2025-10-01', or 'approve'."
             )
         return PendingResponse(
             session_id=sid, agent_reply=reply, invoice=invoice
@@ -571,16 +661,6 @@
     action = interpret_doctor_message(req.message, current_lines)
     atype = action.get("type")
     params = action.get("params", {}) or {}
-
-<<<<<<< HEAD
-    if atype == "smalltalk":
-        reply = params.get("reply") or "Hi! How can I help with the invoice?"
-        return PendingResponse(
-            session_id=sid, agent_reply=reply, invoice=invoice
-        ).model_dump()
-=======
-    status_note = None
->>>>>>> c8b35e8b
 
     if atype == "approve":
         miss = missing_required(invoice)
@@ -605,10 +685,6 @@
                 session_id=sid, agent_reply=reply, invoice=invoice
             ).model_dump()
 
-<<<<<<< HEAD
-        # SAVE the approved claim
-        file_path = _save_claim(invoice)
-=======
         # 1) Canonicalize
         final_json = _canonicalize_invoice(invoice)
 
@@ -617,14 +693,12 @@
             final_json["title"] = compute_claim_title(final_json)
         except Exception:
             pass
-            # 3) Salvează final_json complet (cu title)            
+            # 3) Salvează final_json complet (cu title)
         file_path = _save_claim(final_json)
->>>>>>> c8b35e8b
-
-            # 4) Update sesiune
+
+        # 4) Update sesiune
         session.update({"status": "approved", "invoice": final_json})
         store.upsert(sid, session)
-<<<<<<< HEAD
         return ApprovedResponse(
             session_id=sid,
             final_json=_canonicalize_invoice(invoice),
@@ -673,21 +747,10 @@
             w["suspected"] = True
 
         status_note = "am setat flag-ul de accident de muncă și detaliile"
-=======
-
-          # 5) Răspuns final care conține title
-        return ApprovedResponse(
-            session_id=sid,   
-            final_json=final_json,
-            file_path=file_path
-        ).model_dump()
-
->>>>>>> c8b35e8b
 
     elif atype == "send_to_insurance":
         # Gate: must be approved first; also surface missing requirements if any
         miss = missing_required(invoice)
-<<<<<<< HEAD
 
         if invoice.get("work_accident", {}).get("suspected"):
             missW = _missing_work_acc(invoice)
@@ -702,29 +765,25 @@
                     session_id=sid, agent_reply=reply, invoice=invoice
                 ).model_dump()
 
-        if miss:
-            reply = generate_missing_prompt(invoice, miss)
-=======
         if miss or session.get("status") != "approved":
             pre = (generate_missing_prompt(invoice, miss) + "\n") if miss else ""
-            reply = pre + "Please approve the invoice first (say 'approve'). After approval, say 'send to insurance'."
->>>>>>> c8b35e8b
+            reply = (
+                pre
+                + "Please approve the invoice first (say 'approve'). After approval, say 'send to insurance'."
+            )
             session.update({"status": "pending", "invoice": invoice})
             store.upsert(sid, session)
             return PendingResponse(
                 session_id=sid, agent_reply=reply, invoice=invoice
             ).model_dump()
 
-<<<<<<< HEAD
-        # Send to insurance agent and store pending insurance reply (requires human approval)
+        # Already approved -> send to insurance
         ins = _send_claim_to_insurance(
             invoice, conversation_id=session.get("insurance_conversation_id")
         )
-=======
-        # Already approved -> send to insurance
-        ins = _send_claim_to_insurance(invoice, conversation_id=session.get("insurance_conversation_id"))
-        session["insurance_conversation_id"] = ins.get("conversation_id") or session.get("insurance_conversation_id")
->>>>>>> c8b35e8b
+        session["insurance_conversation_id"] = ins.get(
+            "conversation_id"
+        ) or session.get("insurance_conversation_id")
         tool = ins.get("tool_result") or {}
         result_json = (tool or {}).get("result_json") or {}
         payer = result_json.get("payer", "patient")
@@ -747,7 +806,9 @@
 
         out = PendingResponse(
             session_id=sid,
-            agent_reply=("Sent the claim to the insurance agent and is awaiting for approval."),
+            agent_reply=(
+                "Sent the claim to the insurance agent and is awaiting for approval."
+            ),
             invoice=invoice,
         ).model_dump()
         enriched = dict(session["insurance_reply"] or {})
@@ -874,6 +935,7 @@
     return PendingResponse(
         session_id=sid, agent_reply=reply, invoice=invoice
     ).model_dump()
+
 
 @app.post("/approve_insurance")
 def approve_insurance(payload: Dict[str, Any]):
@@ -920,6 +982,7 @@
         "insurance_tool_result": tool,
     }
 
+
 @app.get("/insurance/pending")
 def list_pending_insurance():
     all_sessions = store.snapshot()
@@ -934,6 +997,7 @@
                 }
             )
     return {"items": pending}
+
 
 @app.get("/insurance/requests")
 def list_insurance_requests(
@@ -959,6 +1023,4 @@
     for it in items:
         if it.get("status") == "received":
             it["status"] = "pending"
-    return {"items": items}
-
-    +    return {"items": items}